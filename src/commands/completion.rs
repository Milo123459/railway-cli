use super::*;

<<<<<<< HEAD
use clap::CommandFactory;
use clap_complete::{Shell, generate};
=======
use clap_complete::{generate, Shell};
>>>>>>> 97d269ee
use std::io;

/// Generate completion script
#[derive(Parser)]
pub struct Args {
    shell: Shell,
}

pub async fn command(args: Args) -> Result<()> {
    let mut railway = crate::build_args();

    generate(args.shell, &mut railway, "railway", &mut io::stdout());

    Ok(())
}<|MERGE_RESOLUTION|>--- conflicted
+++ resolved
@@ -1,11 +1,7 @@
 use super::*;
 
-<<<<<<< HEAD
 use clap::CommandFactory;
-use clap_complete::{Shell, generate};
-=======
-use clap_complete::{generate, Shell};
->>>>>>> 97d269ee
+use clap_complete::{generate, Shell}
 use std::io;
 
 /// Generate completion script
