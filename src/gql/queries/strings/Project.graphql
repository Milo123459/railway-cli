query Project($id: String!) {
  project(id: $id) {
    id
    name
    deletedAt
    workspace {
      name
    }
    environments {
      edges {
        node {
          id
          name
          canAccess
          deletedAt
<<<<<<< HEAD
          deploymentTriggers {
            edges {
              node {
                branch
                id
                repository
                serviceId
              }
            }
          }
        }
      }
    }
    services {
      edges {
        node {
          id
          name
=======
>>>>>>> 4e830ff5
          serviceInstances {
            edges {
              node {
                id
                serviceId
                serviceName
                environmentId
                latestDeployment {
                  canRedeploy
                  id
                  meta
                  status
                  createdAt
                  deploymentStopped
                }
                source {
                  repo
                  image
                }
                domains {
                  serviceDomains {
                    id
                    domain
                    targetPort
                  }
                  customDomains {
                    id
                    domain
                    targetPort
                  }
                }
                cronSchedule
                nextCronRunAt
                startCommand
              }
            }
          }
          volumeInstances {
            edges {
              node {
                serviceId
                mountPath
                environmentId
                currentSizeMB
                sizeMB
                volume {
                  name
                  id
                }
              }
            }
          }
        }
      }
    }
    services {
      edges {
        node {
          id
          name
        }
      }
    }
  }
}<|MERGE_RESOLUTION|>--- conflicted
+++ resolved
@@ -13,7 +13,6 @@
           name
           canAccess
           deletedAt
-<<<<<<< HEAD
           deploymentTriggers {
             edges {
               node {
@@ -32,8 +31,6 @@
         node {
           id
           name
-=======
->>>>>>> 4e830ff5
           serviceInstances {
             edges {
               node {
