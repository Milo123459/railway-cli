--- conflicted
+++ resolved
@@ -88,13 +88,10 @@
 strum = { version = "0.26.3", features = ["derive"] }
 structstruck = "0.4.1"
 derive-new = "0.7.0"
-<<<<<<< HEAD
 regex = "1.11.1"
 struct-field-names-as-array = "0.3.0"
 json_dotpath = "1.1.0"
 country-emoji = "0.2.0"
-=======
->>>>>>> 4eeae97e
 
 [profile.release]
 lto = "fat"
